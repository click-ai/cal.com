--- conflicted
+++ resolved
@@ -14,14 +14,8 @@
 const { google } = require("googleapis");
 
 const googleAuth = (credential) => {
-  const { client_secret, client_id, redirect_uris } = JSON.parse(
-    process.env.GOOGLE_API_CREDENTIALS
-  ).web;
-  const myGoogleAuth = new google.auth.OAuth2(
-    client_id,
-    client_secret,
-    redirect_uris[0]
-  );
+  const { client_secret, client_id, redirect_uris } = JSON.parse(process.env.GOOGLE_API_CREDENTIALS).web;
+  const myGoogleAuth = new google.auth.OAuth2(client_id, client_secret, redirect_uris[0]);
   myGoogleAuth.setCredentials(credential.key);
 
   const isExpired = () => myGoogleAuth.isTokenExpiring();
@@ -53,8 +47,7 @@
       });
 
   return {
-    getToken: () =>
-      !isExpired() ? Promise.resolve(myGoogleAuth) : refreshAccessToken(),
+    getToken: () => (!isExpired() ? Promise.resolve(myGoogleAuth) : refreshAccessToken()),
   };
 };
 
@@ -92,9 +85,7 @@
       .then(handleErrorsJson)
       .then((responseBody) => {
         credential.key.access_token = responseBody.access_token;
-        credential.key.expiry_date = Math.round(
-          +new Date() / 1000 + responseBody.expires_in
-        );
+        credential.key.expiry_date = Math.round(+new Date() / 1000 + responseBody.expires_in);
         return prisma.credential
           .update({
             where: {
@@ -152,11 +143,7 @@
 
   deleteEvent(uid: string);
 
-  getAvailability(
-    dateFrom,
-    dateTo,
-    selectedCalendars: IntegrationCalendar[]
-  ): Promise<unknown>;
+  getAvailability(dateFrom, dateTo, selectedCalendars: IntegrationCalendar[]): Promise<unknown>;
 
   listCalendars(): Promise<IntegrationCalendar[]>;
 }
@@ -340,9 +327,7 @@
           }
 
           (selectedCalendarIds.length == 0
-            ? calendar.calendarList
-                .list()
-                .then((cals) => cals.data.items.map((cal) => cal.id))
+            ? calendar.calendarList.list().then((cals) => cals.data.items.map((cal) => cal.id))
             : Promise.resolve(selectedCalendarIds)
           )
             .then((calsIds) => {
@@ -358,19 +343,12 @@
                   if (err) {
                     reject(err);
                   }
-                  resolve(
-                    Object.values(apires.data.calendars).flatMap(
-                      (item) => item["busy"]
-                    )
-                  );
+                  resolve(Object.values(apires.data.calendars).flatMap((item) => item["busy"]));
                 }
               );
             })
             .catch((err) => {
-              console.error(
-                "There was an error contacting google calendar service: ",
-                err
-              );
+              console.error("There was an error contacting google calendar service: ", err);
               reject(err);
             });
         })
@@ -417,10 +395,7 @@
             },
             function (err, event) {
               if (err) {
-                console.error(
-                  "There was an error contacting google calendar service: ",
-                  err
-                );
+                console.error("There was an error contacting google calendar service: ", err);
                 return reject(err);
               }
               return resolve(event.data);
@@ -468,10 +443,7 @@
             },
             function (err, event) {
               if (err) {
-                console.error(
-                  "There was an error contacting google calendar service: ",
-                  err
-                );
+                console.error("There was an error contacting google calendar service: ", err);
                 return reject(err);
               }
               return resolve(event.data);
@@ -496,10 +468,7 @@
             },
             function (err, event) {
               if (err) {
-                console.error(
-                  "There was an error contacting google calendar service: ",
-                  err
-                );
+                console.error("There was an error contacting google calendar service: ", err);
                 return reject(err);
               }
               return resolve(event.data);
@@ -530,10 +499,7 @@
               );
             })
             .catch((err) => {
-              console.error(
-                "There was an error contacting google calendar service: ",
-                err
-              );
+              console.error("There was an error contacting google calendar service: ", err);
               reject(err);
             });
         })
@@ -556,38 +522,25 @@
     })
     .filter(Boolean);
 
-const getBusyCalendarTimes = (
-  withCredentials,
-  dateFrom,
-  dateTo,
-  selectedCalendars
-) =>
+const getBusyCalendarTimes = (withCredentials, dateFrom, dateTo, selectedCalendars) =>
   Promise.all(
-    calendars(withCredentials).map((c) =>
-      c.getAvailability(dateFrom, dateTo, selectedCalendars)
-    )
+    calendars(withCredentials).map((c) => c.getAvailability(dateFrom, dateTo, selectedCalendars))
   ).then((results) => {
     return results.reduce((acc, availability) => acc.concat(availability), []);
   });
 
 const listCalendars = (withCredentials) =>
-  Promise.all(calendars(withCredentials).map((c) => c.listCalendars())).then(
-    (results) => results.reduce((acc, calendars) => acc.concat(calendars), [])
+  Promise.all(calendars(withCredentials).map((c) => c.listCalendars())).then((results) =>
+    results.reduce((acc, calendars) => acc.concat(calendars), [])
   );
 
 const createEvent = async (
   credential: Credential,
-<<<<<<< HEAD
   calEvent: CalendarEvent,
   noMail = false,
   maybeUid: string = null
 ): Promise<EventResult> => {
   const parser: CalEventParser = new CalEventParser(calEvent, maybeUid);
-=======
-  calEvent: CalendarEvent
-): Promise<unknown> => {
-  const parser: CalEventParser = new CalEventParser(calEvent);
->>>>>>> 573ecb40
   const uid: string = parser.getUid();
   /*
    * Matching the credential type is a workaround because the office calendar simply strips away newlines (\n and \r).
@@ -596,7 +549,6 @@
    */
   const richEvent: CalendarEvent = parser.asRichEventPlain();
 
-<<<<<<< HEAD
   let success = true;
 
   const creationResult = credential
@@ -606,10 +558,6 @@
           log.error("createEvent failed", e, calEvent);
           success = false;
         })
-=======
-  const creationResult = credential
-    ? await calendars([credential])[0].createEvent(richEvent)
->>>>>>> 573ecb40
     : null;
 
   const maybeHangoutLink = creationResult?.hangoutLink;
