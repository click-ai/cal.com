import type { NextApiRequest, NextApiResponse } from "next";

// // import prisma from "@calcom/prisma";
import { withMiddleware } from "@lib/helpers/withMiddleware";
import type { AttendeeResponse } from "@lib/types";
import { isAdminGuard } from "@lib/utils/isAdmin";
import { schemaAttendeeEditBodyParams, schemaAttendeeReadPublic } from "@lib/validations/attendee";
import {
  schemaQueryIdParseInt,
  withValidQueryIdTransformParseInt,
} from "@lib/validations/shared/queryIdTransformParseInt";

export async function attendeeById(
<<<<<<< HEAD
  { method, query, body, userId, prisma }: NextApiRequest,
=======
  { method, query, body, userId, isAdmin }: NextApiRequest,
>>>>>>> 8f0d1f8c
  res: NextApiResponse<AttendeeResponse>
) {
  const isAdmin = await isAdminGuard(userId);
  const safeQuery = schemaQueryIdParseInt.safeParse(query);
  if (!safeQuery.success) {
    res.status(400).json({ error: safeQuery.error });
    return;
  }
  const userBookingsAttendeeIds = await prisma.booking
    // Find all user bookings, including attendees
    .findMany({
      where: { userId },
      include: { attendees: true },
    })
    .then(
      // Flatten and merge all the attendees in one array
      (bookings) =>
        bookings
          .map((bookings) => bookings.attendees)
          .flat()
          .map((attendee) => attendee.id)
    );
<<<<<<< HEAD
  // @note: Here we make sure to only return attendee's of the user's own bookings.
=======
  // @note: Here we make sure to only return attendee's of the user's own bookings if the user is not an admin.
>>>>>>> 8f0d1f8c
  if (!isAdmin) {
    if (!userBookingsAttendeeIds.includes(safeQuery.data.id))
      res.status(401).json({ message: "Unauthorized" });
  } else {
    switch (method) {
      /**
       * @swagger
       * /attendees/{id}:
       *   get:
       *     operationId: getAttendeeById
       *     summary: Find an attendee
       *     parameters:
       *       - in: path
       *         name: id
       *         schema:
       *           type: integer
       *         required: true
       *         description: ID of the attendee to get
       *         example: 3
       *     tags:
       *     - attendees
       *     responses:
       *       200:
       *         description: OK
       *       401:
       *        description: Authorization information is missing or invalid.
       *       404:
       *         description: Attendee was not found
       */
      case "GET":
        await prisma.attendee
          .findUnique({ where: { id: safeQuery.data.id } })
          .then((data) => schemaAttendeeReadPublic.parse(data))
          .then((attendee) => res.status(200).json({ attendee }))
          .catch((error: Error) =>
            res.status(404).json({
              message: `Attendee with id: ${safeQuery.data.id} not found`,
              error,
            })
          );
        break;
      /**
       * @swagger
       * /attendees/{id}:
       *   patch:
       *     summary: Edit an existing attendee
       *     operationId: editAttendeeById
       *     requestBody:
       *       description: Edit an existing attendee related to one of your bookings
       *       required: true
       *       content:
       *         application/json:
       *           schema:
       *             type: object
       *             properties:
       *               email:
       *                 type: string
       *                 example: email@example.com
       *               name:
       *                 type: string
       *                 example: John Doe
       *               timeZone:
       *                 type: string
       *                 example: Europe/London
       *     parameters:
       *      - in: path
       *        name: id
       *        schema:
       *          type: integer
       *          example: 3
       *        required: true
       *        description: ID of the attendee to edit
       *     tags:
       *     - attendees
       *     responses:
       *       201:
       *         description: OK, attendee edited successfuly
       *       400:
       *        description: Bad request. Attendee body is invalid.
       *       401:
       *        description: Authorization information is missing or invalid.
       */
      case "PATCH":
        const safeBody = schemaAttendeeEditBodyParams.safeParse(body);
        if (!safeBody.success) {
          res.status(400).json({ message: "Bad request", error: safeBody.error });
          return;
        }
        await prisma.attendee
          .update({ where: { id: safeQuery.data.id }, data: safeBody.data })
          .then((data) => schemaAttendeeReadPublic.parse(data))
          .then((attendee) => res.status(200).json({ attendee }))
          .catch((error: Error) =>
            res.status(404).json({
              message: `Attendee with id: ${safeQuery.data.id} not found`,
              error,
            })
          );
        break;
      /**
       * @swagger
       * /attendees/{id}:
       *   delete:
       *     operationId: removeAttendeeById
       *     summary: Remove an existing attendee
       *     parameters:
       *      - in: path
       *        name: id
       *        schema:
       *          type: integer
       *        required: true
       *        description: ID of the attendee to delete
       *     tags:
       *     - attendees
       *     responses:
       *       201:
       *         description: OK, attendee removed successfuly
       *       400:
       *        description: Bad request. Attendee id is invalid.
       *       401:
       *        description: Authorization information is missing or invalid.
       */
      case "DELETE":
        await prisma.attendee
          .delete({ where: { id: safeQuery.data.id } })
          .then(() =>
            res.status(200).json({
              message: `Attendee with id: ${safeQuery.data.id} deleted successfully`,
            })
          )
          .catch((error: Error) =>
            res.status(404).json({
              message: `Attendee with id: ${safeQuery.data.id} not found`,
              error,
            })
          );
        break;

      default:
        res.status(405).json({ message: "Method not allowed" });
        break;
    }
  }
}

export default withMiddleware("HTTP_GET_DELETE_PATCH")(withValidQueryIdTransformParseInt(attendeeById));<|MERGE_RESOLUTION|>--- conflicted
+++ resolved
@@ -1,9 +1,7 @@
 import type { NextApiRequest, NextApiResponse } from "next";
 
-// // import prisma from "@calcom/prisma";
 import { withMiddleware } from "@lib/helpers/withMiddleware";
 import type { AttendeeResponse } from "@lib/types";
-import { isAdminGuard } from "@lib/utils/isAdmin";
 import { schemaAttendeeEditBodyParams, schemaAttendeeReadPublic } from "@lib/validations/attendee";
 import {
   schemaQueryIdParseInt,
@@ -11,14 +9,9 @@
 } from "@lib/validations/shared/queryIdTransformParseInt";
 
 export async function attendeeById(
-<<<<<<< HEAD
-  { method, query, body, userId, prisma }: NextApiRequest,
-=======
-  { method, query, body, userId, isAdmin }: NextApiRequest,
->>>>>>> 8f0d1f8c
+  { method, query, body, userId, isAdmin, prisma }: NextApiRequest,
   res: NextApiResponse<AttendeeResponse>
 ) {
-  const isAdmin = await isAdminGuard(userId);
   const safeQuery = schemaQueryIdParseInt.safeParse(query);
   if (!safeQuery.success) {
     res.status(400).json({ error: safeQuery.error });
@@ -38,11 +31,7 @@
           .flat()
           .map((attendee) => attendee.id)
     );
-<<<<<<< HEAD
-  // @note: Here we make sure to only return attendee's of the user's own bookings.
-=======
   // @note: Here we make sure to only return attendee's of the user's own bookings if the user is not an admin.
->>>>>>> 8f0d1f8c
   if (!isAdmin) {
     if (!userBookingsAttendeeIds.includes(safeQuery.data.id))
       res.status(401).json({ message: "Unauthorized" });
