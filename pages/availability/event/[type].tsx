import Head from "next/head";
import Link from "next/link";
import { useRouter } from "next/router";
import { useRef, useState } from "react";
import Select, { OptionBase } from "react-select";
import prisma from "../../../lib/prisma";
import { LocationType } from "../../../lib/location";
import Shell from "../../../components/Shell";
<<<<<<< HEAD
import { getSession } from "next-auth/client";
import { Scheduler } from "../../../components/ui/Scheduler";

import { LocationMarkerIcon, PlusCircleIcon, XIcon, PhoneIcon } from "@heroicons/react/outline";
import { EventTypeCustomInput, EventTypeCustomInputType } from "../../../lib/eventTypeInput";
import { PlusIcon } from "@heroicons/react/solid";

import dayjs from "dayjs";
import utc from "dayjs/plugin/utc";
dayjs.extend(utc);
import timezone from "dayjs/plugin/timezone";
dayjs.extend(timezone);

export default function EventType(props) {
=======
import { getSession, useSession } from "next-auth/client";
import { LocationMarkerIcon, PhoneIcon, PlusCircleIcon, XIcon } from "@heroicons/react/outline";
import { EventTypeCustomInput, EventTypeCustomInputType } from "../../../lib/eventTypeInput";
import { PlusIcon } from "@heroicons/react/solid";

export default function EventType(props: any): JSX.Element {
>>>>>>> c13e067f
  const router = useRouter();

  const inputOptions: OptionBase[] = [
    { value: EventTypeCustomInputType.Text, label: "Text" },
    { value: EventTypeCustomInputType.TextLong, label: "Multiline Text" },
    { value: EventTypeCustomInputType.Number, label: "Number" },
    { value: EventTypeCustomInputType.Bool, label: "Checkbox" },
  ];

<<<<<<< HEAD
=======
  const [, loading] = useSession();
>>>>>>> c13e067f
  const [showLocationModal, setShowLocationModal] = useState(false);
  const [showAddCustomModal, setShowAddCustomModal] = useState(false);
  const [selectedLocation, setSelectedLocation] = useState<OptionBase | undefined>(undefined);
  const [selectedInputOption, setSelectedInputOption] = useState<OptionBase>(inputOptions[0]);
<<<<<<< HEAD
  const [locations, setLocations] = useState(props.eventType.locations || []);
  const [schedule, setSchedule] = useState(undefined);
=======
  const [selectedCustomInput, setSelectedCustomInput] = useState<EventTypeCustomInput | undefined>(undefined);
  const [locations, setLocations] = useState(props.eventType.locations || []);
>>>>>>> c13e067f
  const [customInputs, setCustomInputs] = useState<EventTypeCustomInput[]>(
    props.eventType.customInputs.sort((a, b) => a.id - b.id) || []
  );
  const locationOptions = props.locationOptions;

  const titleRef = useRef<HTMLInputElement>();
  const slugRef = useRef<HTMLInputElement>();
  const descriptionRef = useRef<HTMLTextAreaElement>();
  const lengthRef = useRef<HTMLInputElement>();
  const isHiddenRef = useRef<HTMLInputElement>();
  const eventNameRef = useRef<HTMLInputElement>();

<<<<<<< HEAD
  async function updateEventTypeHandler(event) {
    event.preventDefault();

    const enteredTitle = titleRef.current.value;
    const enteredSlug = slugRef.current.value;
    const enteredDescription = descriptionRef.current.value;
    const enteredLength = lengthRef.current.value;
    const enteredIsHidden = isHiddenRef.current.checked;
    const enteredEventName = eventNameRef.current.value;
    // TODO: Add validation

    await fetch("/api/availability/eventtype", {
      method: "PATCH",
      body: JSON.stringify({
        id: props.eventType.id,
        title: enteredTitle,
        slug: enteredSlug,
        description: enteredDescription,
        length: enteredLength,
        hidden: enteredIsHidden,
        locations,
        eventName: enteredEventName,
        customInputs,
      }),
      headers: {
        "Content-Type": "application/json",
      },
    });

    if (schedule) {
      const schedulePayload = { overrides: [], timeZone: props.user.timeZone, openingHours: [] };
      schedule.forEach((item) => {
        if (item.isOverride) {
          delete item.isOverride;
          schedulePayload.overrides.push(item);
        } else {
          const endTime = item.endDate.hour() * 60 + item.endDate.minute() || 1440; // also handles 00:00
          schedulePayload.openingHours.push({
            days: item.days,
            startTime: item.startDate.hour() * 60 + item.startDate.minute() - item.startDate.utcOffset(),
            endTime: endTime - item.endDate.utcOffset(),
          });
        }
      });

      await fetch("/api/availability/schedule/" + props.eventType.id, {
        method: "PUT",
        body: JSON.stringify(schedulePayload),
        headers: {
          "Content-Type": "application/json",
        },
      });
    }

    router.push("/availability");
  }

  async function deleteEventTypeHandler(event) {
    event.preventDefault();

    await fetch("/api/availability/eventtype", {
      method: "DELETE",
      body: JSON.stringify({ id: props.eventType.id }),
      headers: {
        "Content-Type": "application/json",
      },
    });

    router.push("/availability");
  }

  const openLocationModal = (type: LocationType) => {
    setSelectedLocation(locationOptions.find((option) => option.value === type));
    setShowLocationModal(true);
  };

  const closeLocationModal = () => {
    setSelectedLocation(undefined);
    setShowLocationModal(false);
  };

  const closeAddCustomModal = () => {
    setSelectedInputOption(inputOptions[0]);
    setShowAddCustomModal(false);
  };

  const LocationOptions = () => {
    if (!selectedLocation) {
      return null;
    }
    switch (selectedLocation.value) {
      case LocationType.InPerson: {
        const address = locations.find((location) => location.type === LocationType.InPerson)?.address;
        return (
          <div>
            <label htmlFor="address" className="block text-sm font-medium text-gray-700">
              Set an address or place
            </label>
            <div className="mt-1">
              <input
                type="text"
                name="address"
                id="address"
                required
                className="shadow-sm focus:ring-blue-500 focus:border-blue-500 block w-full sm:text-sm border-gray-300 rounded-md"
                defaultValue={address}
              />
            </div>
          </div>
        );
      }
      case LocationType.Phone:
        return (
          <p className="text-sm">Calendso will ask your invitee to enter a phone number before scheduling.</p>
        );
      case LocationType.GoogleMeet:
        return <p className="text-sm">Calendso will provide a Google Meet location.</p>;
    }
    return null;
  };

  const updateLocations = (e) => {
    e.preventDefault();

    let details = {};
    if (e.target.location.value === LocationType.InPerson) {
      details = { address: e.target.address.value };
    }

    const existingIdx = locations.findIndex((loc) => e.target.location.value === loc.type);
    if (existingIdx !== -1) {
      const copy = locations;
      copy[existingIdx] = { ...locations[existingIdx], ...details };
      setLocations(copy);
    } else {
      setLocations(locations.concat({ type: e.target.location.value, ...details }));
    }

    setShowLocationModal(false);
  };

  const removeLocation = (selectedLocation) => {
    setLocations(locations.filter((location) => location.type !== selectedLocation.type));
  };

  const updateCustom = (e) => {
    e.preventDefault();

    const customInput: EventTypeCustomInput = {
      label: e.target.label.value,
      required: e.target.required.checked,
      type: e.target.type.value,
    };

    setCustomInputs(customInputs.concat(customInput));

    setShowAddCustomModal(false);
=======
  if (loading) {
    return <p className="text-gray-400">Loading...</p>;
  }

  async function updateEventTypeHandler(event) {
    event.preventDefault();

    const enteredTitle = titleRef.current.value;
    const enteredSlug = slugRef.current.value;
    const enteredDescription = descriptionRef.current.value;
    const enteredLength = lengthRef.current.value;
    const enteredIsHidden = isHiddenRef.current.checked;
    const enteredEventName = eventNameRef.current.value;
    // TODO: Add validation

    await fetch("/api/availability/eventtype", {
      method: "PATCH",
      body: JSON.stringify({
        id: props.eventType.id,
        title: enteredTitle,
        slug: enteredSlug,
        description: enteredDescription,
        length: enteredLength,
        hidden: enteredIsHidden,
        locations,
        eventName: enteredEventName,
        customInputs,
      }),
      headers: {
        "Content-Type": "application/json",
      },
    });

    router.push("/availability");
  }

  async function deleteEventTypeHandler(event) {
    event.preventDefault();

    await fetch("/api/availability/eventtype", {
      method: "DELETE",
      body: JSON.stringify({ id: props.eventType.id }),
      headers: {
        "Content-Type": "application/json",
      },
    });

    router.push("/availability");
  }

  const openLocationModal = (type: LocationType) => {
    setSelectedLocation(locationOptions.find((option) => option.value === type));
    setShowLocationModal(true);
  };

  const closeLocationModal = () => {
    setSelectedLocation(undefined);
    setShowLocationModal(false);
  };

  const closeAddCustomModal = () => {
    setSelectedInputOption(inputOptions[0]);
    setShowAddCustomModal(false);
    setSelectedCustomInput(undefined);
  };

  const openEditCustomModel = (customInput: EventTypeCustomInput) => {
    setSelectedCustomInput(customInput);
    setSelectedInputOption(inputOptions.find((e) => e.value === customInput.type));
    setShowAddCustomModal(true);
  };

  const LocationOptions = () => {
    if (!selectedLocation) {
      return null;
    }
    switch (selectedLocation.value) {
      case LocationType.InPerson:
        return (
          <div>
            <label htmlFor="address" className="block text-sm font-medium text-gray-700">
              Set an address or place
            </label>
            <div className="mt-1">
              <input
                type="text"
                name="address"
                id="address"
                required
                className="shadow-sm focus:ring-blue-500 focus:border-blue-500 block w-full sm:text-sm border-gray-300 rounded-md"
                defaultValue={locations.find((location) => location.type === LocationType.InPerson)?.address}
              />
            </div>
          </div>
        );
      case LocationType.Phone:
        return (
          <p className="text-sm">Calendso will ask your invitee to enter a phone number before scheduling.</p>
        );
      case LocationType.GoogleMeet:
        return <p className="text-sm">Calendso will provide a Google Meet location.</p>;
      case LocationType.Zoom:
        return <p className="text-sm">Calendso will provide a Zoom meeting URL.</p>;
    }
    return null;
  };

  const updateLocations = (e) => {
    e.preventDefault();

    let details = {};
    if (e.target.location.value === LocationType.InPerson) {
      details = { address: e.target.address.value };
    }

    const existingIdx = locations.findIndex((loc) => e.target.location.value === loc.type);
    if (existingIdx !== -1) {
      const copy = locations;
      copy[existingIdx] = { ...locations[existingIdx], ...details };
      setLocations(copy);
    } else {
      setLocations(locations.concat({ type: e.target.location.value, ...details }));
    }

    setShowLocationModal(false);
  };

  const removeLocation = (selectedLocation) => {
    setLocations(locations.filter((location) => location.type !== selectedLocation.type));
  };

  const updateCustom = (e) => {
    e.preventDefault();

    const customInput: EventTypeCustomInput = {
      label: e.target.label.value,
      required: e.target.required.checked,
      type: e.target.type.value,
    };

    if (e.target.id?.value) {
      const index = customInputs.findIndex((inp) => inp.id === +e.target.id?.value);
      if (index >= 0) {
        const input = customInputs[index];
        input.label = customInput.label;
        input.required = customInput.required;
        input.type = customInput.type;
        setCustomInputs(customInputs);
      }
    } else {
      setCustomInputs(customInputs.concat(customInput));
    }
    closeAddCustomModal();
  };

  const removeCustom = (customInput, e) => {
    e.preventDefault();
    const index = customInputs.findIndex((inp) => inp.id === customInput.id);
    if (index >= 0) {
      customInputs.splice(index, 1);
      setCustomInputs([...customInputs]);
    }
>>>>>>> c13e067f
  };

  return (
    <div>
      <Head>
        <title>{props.eventType.title} | Event Type | Calendso</title>
        <link rel="icon" href="/favicon.ico" />
      </Head>
      <Shell heading={"Event Type - " + props.eventType.title}>
<<<<<<< HEAD
        <div className="grid grid-cols-3 gap-4">
          <div className="col-span-3 sm:col-span-2">
            <div className="bg-white overflow-hidden shadow rounded-lg mb-4">
=======
        <div>
          <div className="mb-8">
            <div className="bg-white overflow-hidden shadow rounded-lg">
>>>>>>> c13e067f
              <div className="px-4 py-5 sm:p-6">
                <form onSubmit={updateEventTypeHandler}>
                  <div className="mb-4">
                    <label htmlFor="title" className="block text-sm font-medium text-gray-700">
                      Title
                    </label>
                    <div className="mt-1">
                      <input
                        ref={titleRef}
                        type="text"
                        name="title"
                        id="title"
                        required
                        className="shadow-sm focus:ring-blue-500 focus:border-blue-500 block w-full sm:text-sm border-gray-300 rounded-md"
                        placeholder="Quick Chat"
                        defaultValue={props.eventType.title}
                      />
                    </div>
                  </div>
                  <div className="mb-4">
                    <label htmlFor="slug" className="block text-sm font-medium text-gray-700">
                      URL
                    </label>
                    <div className="mt-1">
                      <div className="flex rounded-md shadow-sm">
                        <span className="inline-flex items-center px-3 rounded-l-md border border-r-0 border-gray-300 bg-gray-50 text-gray-500 sm:text-sm">
<<<<<<< HEAD
                          {typeof location !== "undefined" ? location.hostname : ""}/{props.user.username}/
=======
                          {location.hostname}/{props.user.username}/
>>>>>>> c13e067f
                        </span>
                        <input
                          ref={slugRef}
                          type="text"
                          name="slug"
                          id="slug"
                          required
                          className="flex-1 block w-full focus:ring-blue-500 focus:border-blue-500 min-w-0 rounded-none rounded-r-md sm:text-sm border-gray-300"
                          defaultValue={props.eventType.slug}
                        />
                      </div>
                    </div>
                  </div>
                  <div className="mb-4">
                    <label htmlFor="location" className="block text-sm font-medium text-gray-700">
                      Location
                    </label>
                    {locations.length === 0 && (
                      <div className="mt-1 mb-2">
                        <div className="flex rounded-md shadow-sm">
                          <Select
                            name="location"
                            id="location"
                            options={locationOptions}
                            isSearchable="false"
                            className="flex-1 block w-full focus:ring-blue-500 focus:border-blue-500 min-w-0 rounded-none rounded-r-md sm:text-sm border-gray-300"
                            onChange={(e) => openLocationModal(e.value)}
                          />
                        </div>
                      </div>
                    )}
                    {locations.length > 0 && (
                      <ul className="w-96 mt-1">
                        {locations.map((location) => (
                          <li key={location.type} className="bg-blue-50 mb-2 p-2 border">
                            <div className="flex justify-between">
                              {location.type === LocationType.InPerson && (
                                <div className="flex-grow flex">
                                  <LocationMarkerIcon className="h-6 w-6" />
                                  <span className="ml-2 text-sm">{location.address}</span>
                                </div>
                              )}
                              {location.type === LocationType.Phone && (
                                <div className="flex-grow flex">
                                  <PhoneIcon className="h-6 w-6" />
                                  <span className="ml-2 text-sm">Phone call</span>
                                </div>
                              )}
                              {location.type === LocationType.GoogleMeet && (
                                <div className="flex-grow flex">
                                  <svg
                                    className="h-6 w-6"
                                    stroke="currentColor"
                                    fill="currentColor"
                                    strokeWidth="0"
                                    role="img"
                                    viewBox="0 0 24 24"
                                    height="1em"
                                    width="1em"
                                    xmlns="http://www.w3.org/2000/svg">
                                    <title></title>
                                    <path d="M12 0C6.28 0 1.636 4.641 1.636 10.364c0 5.421 4.945 9.817 10.364 9.817V24c6.295-3.194 10.364-8.333 10.364-13.636C22.364 4.64 17.72 0 12 0zM7.5 6.272h6.817a1.363 1.363 0 0 1 1.365 1.365v1.704l2.728-2.727v7.501l-2.726-2.726v1.703a1.362 1.362 0 0 1-1.365 1.365H7.5c-.35 0-.698-.133-.965-.4a1.358 1.358 0 0 1-.4-.965V7.637A1.362 1.362 0 0 1 7.5 6.272Z"></path>
                                  </svg>
                                  <span className="ml-2 text-sm">Google Meet</span>
                                </div>
                              )}
                              {location.type === LocationType.Zoom && (
                                <div className="flex-grow flex">
                                  <svg
                                    xmlns="http://www.w3.org/2000/svg"
                                    viewBox="0 0 1329.08 1329.08"
                                    height="1.25em"
                                    width="1.25em"
                                    shapeRendering="geometricPrecision"
                                    textRendering="geometricPrecision"
                                    imageRendering="optimizeQuality"
                                    fillRule="evenodd"
                                    clipRule="evenodd">
                                    <g id="Layer_x0020_1">
                                      <g id="_2116467169744">
                                        <path
                                          d="M664.54 0c367.02 0 664.54 297.52 664.54 664.54s-297.52 664.54-664.54 664.54S0 1031.56 0 664.54 297.52 0 664.54 0z"
                                          fill="#e5e5e4"
                                          fillRule="nonzero"
                                        />
                                        <path
                                          style={{
                                            fill: "#fff",
                                            fillRule: "nonzero",
                                          }}
                                          d="M664.54 12.94c359.87 0 651.6 291.73 651.6 651.6s-291.73 651.6-651.6 651.6-651.6-291.73-651.6-651.6 291.74-651.6 651.6-651.6z"
                                        />
                                        <path
                                          d="M664.54 65.21c331 0 599.33 268.33 599.33 599.33 0 331-268.33 599.33-599.33 599.33-331 0-599.33-268.33-599.33-599.33 0-331 268.33-599.33 599.33-599.33z"
                                          fill="#4a8cff"
                                          fillRule="nonzero"
                                        />
                                        <path
                                          style={{
                                            fill: "#fff",
                                            fillRule: "nonzero",
                                          }}
                                          d="M273.53 476.77v281.65c.25 63.69 52.27 114.95 115.71 114.69h410.55c11.67 0 21.06-9.39 21.06-20.81V570.65c-.25-63.69-52.27-114.95-115.7-114.69H294.6c-11.67 0-21.06 9.39-21.06 20.81zm573.45 109.87l169.5-123.82c14.72-12.18 26.13-9.14 26.13 12.94v377.56c0 25.12-13.96 22.08-26.13 12.94l-169.5-123.57V586.64z"
                                        />
                                      </g>
                                    </g>
                                  </svg>
                                  <span className="ml-2 text-sm">Zoom Video</span>
                                </div>
                              )}
                              <div className="flex">
                                <button
                                  type="button"
                                  onClick={() => openLocationModal(location.type)}
                                  className="mr-2 text-sm text-blue-600">
                                  Edit
                                </button>
                                <button onClick={() => removeLocation(location)}>
                                  <XIcon className="h-6 w-6 border-l-2 pl-1 hover:text-red-500 " />
                                </button>
                              </div>
                            </div>
                          </li>
                        ))}
                        {locations.length > 0 && locations.length !== locationOptions.length && (
                          <li>
                            <button
                              type="button"
                              className="sm:flex sm:items-start text-sm text-blue-600"
                              onClick={() => setShowLocationModal(true)}>
                              <PlusCircleIcon className="h-6 w-6" />
                              <span className="ml-1">Add another location option</span>
                            </button>
                          </li>
                        )}
                      </ul>
                    )}
                  </div>
                  <div className="mb-4">
                    <label htmlFor="description" className="block text-sm font-medium text-gray-700">
                      Description
                    </label>
                    <div className="mt-1">
                      <textarea
                        ref={descriptionRef}
                        name="description"
                        id="description"
                        className="shadow-sm focus:ring-blue-500 focus:border-blue-500 block w-full sm:text-sm border-gray-300 rounded-md"
                        placeholder="A quick video meeting."
                        defaultValue={props.eventType.description}></textarea>
                    </div>
                  </div>
                  <div className="mb-4">
                    <label htmlFor="length" className="block text-sm font-medium text-gray-700">
                      Length
                    </label>
                    <div className="mt-1 relative rounded-md shadow-sm">
                      <input
                        ref={lengthRef}
                        type="number"
                        name="length"
                        id="length"
                        required
                        className="focus:ring-blue-500 focus:border-blue-500 block w-full pr-20 sm:text-sm border-gray-300 rounded-md"
                        placeholder="15"
                        defaultValue={props.eventType.length}
                      />
                      <div className="absolute inset-y-0 right-0 pr-3 flex items-center text-gray-400 text-sm">
                        minutes
                      </div>
                    </div>
                  </div>
                  <div className="mb-4">
                    <label htmlFor="eventName" className="block text-sm font-medium text-gray-700">
                      Calendar entry name
                    </label>
                    <div className="mt-1 relative rounded-md shadow-sm">
                      <input
                        ref={eventNameRef}
                        type="text"
                        name="title"
                        id="title"
                        className="shadow-sm focus:ring-blue-500 focus:border-blue-500 block w-full sm:text-sm border-gray-300 rounded-md"
                        placeholder="Meeting with {USER}"
                        defaultValue={props.eventType.eventName}
                      />
                    </div>
                  </div>
                  <div className="mb-4">
                    <label htmlFor="additionalFields" className="block text-sm font-medium text-gray-700">
                      Additional Inputs
                    </label>
                    <ul className="w-96 mt-1">
                      {customInputs.map((customInput) => (
<<<<<<< HEAD
                        <li key={customInput.type} className="bg-blue-50 mb-2 p-2 border">
=======
                        <li key={customInput.label} className="bg-blue-50 mb-2 p-2 border">
>>>>>>> c13e067f
                          <div className="flex justify-between">
                            <div>
                              <div>
                                <span className="ml-2 text-sm">Label: {customInput.label}</span>
                              </div>
                              <div>
                                <span className="ml-2 text-sm">Type: {customInput.type}</span>
                              </div>
                              <div>
                                <span className="ml-2 text-sm">
                                  {customInput.required ? "Required" : "Optional"}
                                </span>
                              </div>
                            </div>
                            <div className="flex">
<<<<<<< HEAD
                              <button type="button" className="mr-2 text-sm text-blue-600">
                                Edit
                              </button>
                              <button>
=======
                              <button
                                type="button"
                                onClick={() => openEditCustomModel(customInput)}
                                className="mr-2 text-sm text-blue-600">
                                Edit
                              </button>
                              <button onClick={(e) => removeCustom(customInput, e)}>
>>>>>>> c13e067f
                                <XIcon className="h-6 w-6 border-l-2 pl-1 hover:text-red-500 " />
                              </button>
                            </div>
                          </div>
                        </li>
                      ))}
                      <li>
                        <button
                          type="button"
                          className="sm:flex sm:items-start text-sm text-blue-600"
                          onClick={() => setShowAddCustomModal(true)}>
                          <PlusCircleIcon className="h-6 w-6" />
                          <span className="ml-1">Add another input</span>
                        </button>
                      </li>
                    </ul>
                  </div>
                  <div className="my-8">
                    <div className="relative flex items-start">
                      <div className="flex items-center h-5">
                        <input
                          ref={isHiddenRef}
                          id="ishidden"
                          name="ishidden"
                          type="checkbox"
                          className="focus:ring-blue-500 h-4 w-4 text-blue-600 border-gray-300 rounded"
                          defaultChecked={props.eventType.hidden}
                        />
                      </div>
                      <div className="ml-3 text-sm">
                        <label htmlFor="ishidden" className="font-medium text-gray-700">
                          Hide this event type
                        </label>
                        <p className="text-gray-500">
<<<<<<< HEAD
                          Hide the event type from your page, so it can only be booked through it&apos;s URL.
=======
                          Hide the event type from your page, so it can only be booked through its URL.
>>>>>>> c13e067f
                        </p>
                      </div>
                    </div>
                  </div>
<<<<<<< HEAD
                  <hr className="my-4" />
                  <div>
                    <h3 className="mb-2">How do you want to offer your availability for this event type?</h3>
                    <Scheduler
                      onChange={setSchedule}
                      timeZone={props.user.timeZone}
                      schedules={props.schedules}
                    />
                    <div className="py-4 flex justify-end">
                      <Link href="/availability">
                        <a className="mr-2 btn btn-white">Cancel</a>
                      </Link>
                      <button type="submit" className="btn btn-primary">
                        Update
                      </button>
                    </div>
                  </div>
=======
                  <button type="submit" className="btn btn-primary">
                    Update
                  </button>
                  <Link href="/availability">
                    <a className="ml-2 btn btn-white">Cancel</a>
                  </Link>
>>>>>>> c13e067f
                </form>
              </div>
            </div>
          </div>
          <div>
            <div className="bg-white shadow sm:rounded-lg">
              <div className="px-4 py-5 sm:p-6">
                <h3 className="text-lg mb-2 leading-6 font-medium text-gray-900">Delete this event type</h3>
                <div className="mb-4 max-w-xl text-sm text-gray-500">
                  <p>Once you delete this event type, it will be permanently removed.</p>
                </div>
                <div>
                  <button
                    onClick={deleteEventTypeHandler}
                    type="button"
                    className="inline-flex items-center justify-center px-4 py-2 border border-transparent font-medium rounded-md text-red-700 bg-red-100 hover:bg-red-200 focus:outline-none focus:ring-2 focus:ring-offset-2 focus:ring-red-500 sm:text-sm">
                    Delete event type
                  </button>
                </div>
              </div>
            </div>
          </div>
        </div>
        {showLocationModal && (
          <div
            className="fixed z-10 inset-0 overflow-y-auto"
            aria-labelledby="modal-title"
            role="dialog"
            aria-modal="true">
            <div className="flex items-end justify-center min-h-screen pt-4 px-4 pb-20 text-center sm:block sm:p-0">
              <div
                className="fixed inset-0 bg-gray-500 bg-opacity-75 transition-opacity"
                aria-hidden="true"></div>

              <span className="hidden sm:inline-block sm:align-middle sm:h-screen" aria-hidden="true">
                &#8203;
              </span>

              <div className="inline-block align-bottom bg-white rounded-lg px-4 pt-5 pb-4 text-left shadow-xl transform transition-all sm:my-8 sm:align-middle sm:max-w-lg sm:w-full sm:p-6">
                <div className="sm:flex sm:items-start mb-4">
                  <div className="mx-auto flex-shrink-0 flex items-center justify-center h-12 w-12 rounded-full bg-blue-100 sm:mx-0 sm:h-10 sm:w-10">
                    <LocationMarkerIcon className="h-6 w-6 text-blue-600" />
                  </div>
                  <div className="mt-3 text-center sm:mt-0 sm:ml-4 sm:text-left">
                    <h3 className="text-lg leading-6 font-medium text-gray-900" id="modal-title">
                      Edit location
                    </h3>
                  </div>
                </div>
                <form onSubmit={updateLocations}>
                  <Select
                    name="location"
                    defaultValue={selectedLocation}
                    options={locationOptions}
                    isSearchable="false"
                    className="mb-2 flex-1 block w-full focus:ring-blue-500 focus:border-blue-500 min-w-0 rounded-none rounded-r-md sm:text-sm border-gray-300"
                    onChange={setSelectedLocation}
                  />
                  <LocationOptions />
                  <div className="mt-5 sm:mt-4 sm:flex sm:flex-row-reverse">
                    <button type="submit" className="btn btn-primary">
                      Update
                    </button>
                    <button onClick={closeLocationModal} type="button" className="btn btn-white mr-2">
                      Cancel
                    </button>
                  </div>
                </form>
              </div>
            </div>
          </div>
        )}
        {showAddCustomModal && (
          <div
            className="fixed z-10 inset-0 overflow-y-auto"
            aria-labelledby="modal-title"
            role="dialog"
            aria-modal="true">
            <div className="flex items-end justify-center min-h-screen pt-4 px-4 pb-20 text-center sm:block sm:p-0">
              <div
                className="fixed inset-0 bg-gray-500 bg-opacity-75 transition-opacity"
                aria-hidden="true"
              />

              <span className="hidden sm:inline-block sm:align-middle sm:h-screen" aria-hidden="true">
                &#8203;
              </span>

              <div className="inline-block align-bottom bg-white rounded-lg px-4 pt-5 pb-4 text-left shadow-xl transform transition-all sm:my-8 sm:align-middle sm:max-w-lg sm:w-full sm:p-6">
                <div className="sm:flex sm:items-start mb-4">
                  <div className="mx-auto flex-shrink-0 flex items-center justify-center h-12 w-12 rounded-full bg-blue-100 sm:mx-0 sm:h-10 sm:w-10">
                    <PlusIcon className="h-6 w-6 text-blue-600" />
<<<<<<< HEAD
                  </div>
                  <div className="mt-3 text-center sm:mt-0 sm:ml-4 sm:text-left">
                    <h3 className="text-lg leading-6 font-medium text-gray-900" id="modal-title">
                      Add new custom input field
                    </h3>
                    <div>
                      <p className="text-sm text-gray-400">
                        This input will be shown when booking this event
                      </p>
                    </div>
                  </div>
                </div>
                <form onSubmit={updateCustom}>
                  <div className="mb-2">
                    <label htmlFor="type" className="block text-sm font-medium text-gray-700">
                      Input type
                    </label>
                    <Select
                      name="type"
                      defaultValue={selectedInputOption}
                      options={inputOptions}
                      isSearchable="false"
                      required
                      className="mb-2 flex-1 block w-full focus:ring-blue-500 focus:border-blue-500 min-w-0 rounded-none rounded-r-md sm:text-sm border-gray-300 mt-1"
                      onChange={setSelectedInputOption}
                    />
                  </div>
=======
                  </div>
                  <div className="mt-3 text-center sm:mt-0 sm:ml-4 sm:text-left">
                    <h3 className="text-lg leading-6 font-medium text-gray-900" id="modal-title">
                      Add new custom input field
                    </h3>
                    <div>
                      <p className="text-sm text-gray-400">
                        This input will be shown when booking this event
                      </p>
                    </div>
                  </div>
                </div>
                <form onSubmit={updateCustom}>
                  <div className="mb-2">
                    <label htmlFor="type" className="block text-sm font-medium text-gray-700">
                      Input type
                    </label>
                    <Select
                      name="type"
                      defaultValue={selectedInputOption}
                      options={inputOptions}
                      isSearchable="false"
                      required
                      className="mb-2 flex-1 block w-full focus:ring-blue-500 focus:border-blue-500 min-w-0 rounded-none rounded-r-md sm:text-sm border-gray-300 mt-1"
                      onChange={setSelectedInputOption}
                    />
                  </div>
>>>>>>> c13e067f
                  <div className="mb-2">
                    <label htmlFor="label" className="block text-sm font-medium text-gray-700">
                      Label
                    </label>
                    <div className="mt-1">
                      <input
                        type="text"
                        name="label"
                        id="label"
                        required
                        className="shadow-sm focus:ring-blue-500 focus:border-blue-500 block w-full sm:text-sm border-gray-300 rounded-md"
<<<<<<< HEAD
=======
                        defaultValue={selectedCustomInput?.label}
>>>>>>> c13e067f
                      />
                    </div>
                  </div>
                  <div className="flex items-center h-5">
                    <input
                      id="required"
                      name="required"
                      type="checkbox"
                      className="focus:ring-blue-500 h-4 w-4 text-blue-600 border-gray-300 rounded mr-2"
<<<<<<< HEAD
                      defaultChecked={true}
=======
                      defaultChecked={selectedCustomInput?.required ?? true}
>>>>>>> c13e067f
                    />
                    <label htmlFor="required" className="block text-sm font-medium text-gray-700">
                      Is required
                    </label>
                  </div>

<<<<<<< HEAD
=======
                  <input type="hidden" name="id" id="id" value={selectedCustomInput?.id} />

>>>>>>> c13e067f
                  <div className="mt-5 sm:mt-4 sm:flex sm:flex-row-reverse">
                    <button type="submit" className="btn btn-primary">
                      Save
                    </button>
                    <button onClick={closeAddCustomModal} type="button" className="btn btn-white mr-2">
                      Cancel
                    </button>
                  </div>
                </form>
              </div>
            </div>
          </div>
        )}
      </Shell>
    </div>
  );
}

const validJson = (jsonString: string) => {
  try {
    const o = JSON.parse(jsonString);
    if (o && typeof o === "object") {
      return o;
    }
  } catch (e) {
<<<<<<< HEAD
    // no longer empty
=======
    console.log("Invalid JSON:", e);
>>>>>>> c13e067f
  }
  return false;
};

export async function getServerSideProps(context) {
  const session = await getSession(context);
  if (!session) {
    return { redirect: { permanent: false, destination: "/auth/login" } };
  }
<<<<<<< HEAD

=======
>>>>>>> c13e067f
  const user = await prisma.user.findFirst({
    where: {
      email: session.user.email,
    },
    select: {
      username: true,
<<<<<<< HEAD
      timeZone: true,
      startTime: true,
      endTime: true,
      availability: true,
    },
  });

  const eventType = await prisma.eventType.findUnique({
    where: {
      id: parseInt(context.query.type),
    },
    select: {
      id: true,
      title: true,
      slug: true,
      description: true,
      length: true,
      hidden: true,
      locations: true,
      eventName: true,
      availability: true,
      customInputs: true,
=======
>>>>>>> c13e067f
    },
  });

  const credentials = await prisma.credential.findMany({
    where: {
      userId: user.id,
    },
    select: {
      id: true,
      type: true,
      key: true,
    },
  });

  const integrations = [
    {
      installed: !!(process.env.GOOGLE_API_CREDENTIALS && validJson(process.env.GOOGLE_API_CREDENTIALS)),
      enabled: credentials.find((integration) => integration.type === "google_calendar") != null,
      type: "google_calendar",
      title: "Google Calendar",
      imageSrc: "integrations/google-calendar.png",
      description: "For personal and business accounts",
    },
    {
      installed: !!(process.env.MS_GRAPH_CLIENT_ID && process.env.MS_GRAPH_CLIENT_SECRET),
      type: "office365_calendar",
      enabled: credentials.find((integration) => integration.type === "office365_calendar") != null,
      title: "Office 365 / Outlook.com Calendar",
      imageSrc: "integrations/office-365.png",
      description: "For personal and business accounts",
    },
  ];

  const locationOptions: OptionBase[] = [
    { value: LocationType.InPerson, label: "In-person meeting" },
    { value: LocationType.Phone, label: "Phone call" },
<<<<<<< HEAD
=======
    { value: LocationType.Zoom, label: "Zoom Video" },
>>>>>>> c13e067f
  ];

  const hasGoogleCalendarIntegration = integrations.find(
    (i) => i.type === "google_calendar" && i.installed === true && i.enabled
  );
  if (hasGoogleCalendarIntegration) {
    locationOptions.push({ value: LocationType.GoogleMeet, label: "Google Meet" });
  }

  const hasOfficeIntegration = integrations.find(
    (i) => i.type === "office365_calendar" && i.installed === true && i.enabled
  );
  if (hasOfficeIntegration) {
    // TODO: Add default meeting option of the office integration.
    // Assuming it's Microsoft Teams.
  }

<<<<<<< HEAD
  if (!eventType) {
    return {
      notFound: true,
    };
  }

  const getAvailability = (providesAvailability) =>
    providesAvailability.availability && providesAvailability.availability.length
      ? providesAvailability.availability
      : null;

  const schedules = getAvailability(eventType) ||
    getAvailability(user) || [
      {
        days: [1, 2, 3, 4, 5, 6, 7],
        startTime: user.startTime,
        length: user.endTime >= 1440 ? 1439 : user.endTime,
      },
    ];
=======
  const eventType = await prisma.eventType.findUnique({
    where: {
      id: parseInt(context.query.type),
    },
    select: {
      id: true,
      title: true,
      slug: true,
      description: true,
      length: true,
      hidden: true,
      locations: true,
      eventName: true,
      customInputs: true,
    },
  });
>>>>>>> c13e067f

  return {
    props: {
      user,
      eventType,
<<<<<<< HEAD
      schedules,
=======
>>>>>>> c13e067f
      locationOptions,
    },
  };
}<|MERGE_RESOLUTION|>--- conflicted
+++ resolved
@@ -6,7 +6,6 @@
 import prisma from "../../../lib/prisma";
 import { LocationType } from "../../../lib/location";
 import Shell from "../../../components/Shell";
-<<<<<<< HEAD
 import { getSession } from "next-auth/client";
 import { Scheduler } from "../../../components/ui/Scheduler";
 
@@ -20,15 +19,8 @@
 import timezone from "dayjs/plugin/timezone";
 dayjs.extend(timezone);
 
-export default function EventType(props) {
-=======
-import { getSession, useSession } from "next-auth/client";
-import { LocationMarkerIcon, PhoneIcon, PlusCircleIcon, XIcon } from "@heroicons/react/outline";
-import { EventTypeCustomInput, EventTypeCustomInputType } from "../../../lib/eventTypeInput";
-import { PlusIcon } from "@heroicons/react/solid";
-
 export default function EventType(props: any): JSX.Element {
->>>>>>> c13e067f
+
   const router = useRouter();
 
   const inputOptions: OptionBase[] = [
@@ -38,21 +30,13 @@
     { value: EventTypeCustomInputType.Bool, label: "Checkbox" },
   ];
 
-<<<<<<< HEAD
-=======
-  const [, loading] = useSession();
->>>>>>> c13e067f
   const [showLocationModal, setShowLocationModal] = useState(false);
   const [showAddCustomModal, setShowAddCustomModal] = useState(false);
   const [selectedLocation, setSelectedLocation] = useState<OptionBase | undefined>(undefined);
   const [selectedInputOption, setSelectedInputOption] = useState<OptionBase>(inputOptions[0]);
-<<<<<<< HEAD
   const [locations, setLocations] = useState(props.eventType.locations || []);
   const [schedule, setSchedule] = useState(undefined);
-=======
   const [selectedCustomInput, setSelectedCustomInput] = useState<EventTypeCustomInput | undefined>(undefined);
-  const [locations, setLocations] = useState(props.eventType.locations || []);
->>>>>>> c13e067f
   const [customInputs, setCustomInputs] = useState<EventTypeCustomInput[]>(
     props.eventType.customInputs.sort((a, b) => a.id - b.id) || []
   );
@@ -65,7 +49,6 @@
   const isHiddenRef = useRef<HTMLInputElement>();
   const eventNameRef = useRef<HTMLInputElement>();
 
-<<<<<<< HEAD
   async function updateEventTypeHandler(event) {
     event.preventDefault();
 
@@ -150,41 +133,7 @@
   const closeAddCustomModal = () => {
     setSelectedInputOption(inputOptions[0]);
     setShowAddCustomModal(false);
-  };
-
-  const LocationOptions = () => {
-    if (!selectedLocation) {
-      return null;
-    }
-    switch (selectedLocation.value) {
-      case LocationType.InPerson: {
-        const address = locations.find((location) => location.type === LocationType.InPerson)?.address;
-        return (
-          <div>
-            <label htmlFor="address" className="block text-sm font-medium text-gray-700">
-              Set an address or place
-            </label>
-            <div className="mt-1">
-              <input
-                type="text"
-                name="address"
-                id="address"
-                required
-                className="shadow-sm focus:ring-blue-500 focus:border-blue-500 block w-full sm:text-sm border-gray-300 rounded-md"
-                defaultValue={address}
-              />
-            </div>
-          </div>
-        );
-      }
-      case LocationType.Phone:
-        return (
-          <p className="text-sm">Calendso will ask your invitee to enter a phone number before scheduling.</p>
-        );
-      case LocationType.GoogleMeet:
-        return <p className="text-sm">Calendso will provide a Google Meet location.</p>;
-    }
-    return null;
+    setSelectedCustomInput(undefined);
   };
 
   const updateLocations = (e) => {
@@ -209,85 +158,6 @@
 
   const removeLocation = (selectedLocation) => {
     setLocations(locations.filter((location) => location.type !== selectedLocation.type));
-  };
-
-  const updateCustom = (e) => {
-    e.preventDefault();
-
-    const customInput: EventTypeCustomInput = {
-      label: e.target.label.value,
-      required: e.target.required.checked,
-      type: e.target.type.value,
-    };
-
-    setCustomInputs(customInputs.concat(customInput));
-
-    setShowAddCustomModal(false);
-=======
-  if (loading) {
-    return <p className="text-gray-400">Loading...</p>;
-  }
-
-  async function updateEventTypeHandler(event) {
-    event.preventDefault();
-
-    const enteredTitle = titleRef.current.value;
-    const enteredSlug = slugRef.current.value;
-    const enteredDescription = descriptionRef.current.value;
-    const enteredLength = lengthRef.current.value;
-    const enteredIsHidden = isHiddenRef.current.checked;
-    const enteredEventName = eventNameRef.current.value;
-    // TODO: Add validation
-
-    await fetch("/api/availability/eventtype", {
-      method: "PATCH",
-      body: JSON.stringify({
-        id: props.eventType.id,
-        title: enteredTitle,
-        slug: enteredSlug,
-        description: enteredDescription,
-        length: enteredLength,
-        hidden: enteredIsHidden,
-        locations,
-        eventName: enteredEventName,
-        customInputs,
-      }),
-      headers: {
-        "Content-Type": "application/json",
-      },
-    });
-
-    router.push("/availability");
-  }
-
-  async function deleteEventTypeHandler(event) {
-    event.preventDefault();
-
-    await fetch("/api/availability/eventtype", {
-      method: "DELETE",
-      body: JSON.stringify({ id: props.eventType.id }),
-      headers: {
-        "Content-Type": "application/json",
-      },
-    });
-
-    router.push("/availability");
-  }
-
-  const openLocationModal = (type: LocationType) => {
-    setSelectedLocation(locationOptions.find((option) => option.value === type));
-    setShowLocationModal(true);
-  };
-
-  const closeLocationModal = () => {
-    setSelectedLocation(undefined);
-    setShowLocationModal(false);
-  };
-
-  const closeAddCustomModal = () => {
-    setSelectedInputOption(inputOptions[0]);
-    setShowAddCustomModal(false);
-    setSelectedCustomInput(undefined);
   };
 
   const openEditCustomModel = (customInput: EventTypeCustomInput) => {
@@ -331,30 +201,6 @@
     return null;
   };
 
-  const updateLocations = (e) => {
-    e.preventDefault();
-
-    let details = {};
-    if (e.target.location.value === LocationType.InPerson) {
-      details = { address: e.target.address.value };
-    }
-
-    const existingIdx = locations.findIndex((loc) => e.target.location.value === loc.type);
-    if (existingIdx !== -1) {
-      const copy = locations;
-      copy[existingIdx] = { ...locations[existingIdx], ...details };
-      setLocations(copy);
-    } else {
-      setLocations(locations.concat({ type: e.target.location.value, ...details }));
-    }
-
-    setShowLocationModal(false);
-  };
-
-  const removeLocation = (selectedLocation) => {
-    setLocations(locations.filter((location) => location.type !== selectedLocation.type));
-  };
-
   const updateCustom = (e) => {
     e.preventDefault();
 
@@ -386,7 +232,6 @@
       customInputs.splice(index, 1);
       setCustomInputs([...customInputs]);
     }
->>>>>>> c13e067f
   };
 
   return (
@@ -396,15 +241,9 @@
         <link rel="icon" href="/favicon.ico" />
       </Head>
       <Shell heading={"Event Type - " + props.eventType.title}>
-<<<<<<< HEAD
         <div className="grid grid-cols-3 gap-4">
           <div className="col-span-3 sm:col-span-2">
             <div className="bg-white overflow-hidden shadow rounded-lg mb-4">
-=======
-        <div>
-          <div className="mb-8">
-            <div className="bg-white overflow-hidden shadow rounded-lg">
->>>>>>> c13e067f
               <div className="px-4 py-5 sm:p-6">
                 <form onSubmit={updateEventTypeHandler}>
                   <div className="mb-4">
@@ -431,11 +270,7 @@
                     <div className="mt-1">
                       <div className="flex rounded-md shadow-sm">
                         <span className="inline-flex items-center px-3 rounded-l-md border border-r-0 border-gray-300 bg-gray-50 text-gray-500 sm:text-sm">
-<<<<<<< HEAD
                           {typeof location !== "undefined" ? location.hostname : ""}/{props.user.username}/
-=======
-                          {location.hostname}/{props.user.username}/
->>>>>>> c13e067f
                         </span>
                         <input
                           ref={slugRef}
@@ -630,11 +465,7 @@
                     </label>
                     <ul className="w-96 mt-1">
                       {customInputs.map((customInput) => (
-<<<<<<< HEAD
-                        <li key={customInput.type} className="bg-blue-50 mb-2 p-2 border">
-=======
                         <li key={customInput.label} className="bg-blue-50 mb-2 p-2 border">
->>>>>>> c13e067f
                           <div className="flex justify-between">
                             <div>
                               <div>
@@ -650,12 +481,6 @@
                               </div>
                             </div>
                             <div className="flex">
-<<<<<<< HEAD
-                              <button type="button" className="mr-2 text-sm text-blue-600">
-                                Edit
-                              </button>
-                              <button>
-=======
                               <button
                                 type="button"
                                 onClick={() => openEditCustomModel(customInput)}
@@ -663,7 +488,6 @@
                                 Edit
                               </button>
                               <button onClick={(e) => removeCustom(customInput, e)}>
->>>>>>> c13e067f
                                 <XIcon className="h-6 w-6 border-l-2 pl-1 hover:text-red-500 " />
                               </button>
                             </div>
@@ -698,16 +522,11 @@
                           Hide this event type
                         </label>
                         <p className="text-gray-500">
-<<<<<<< HEAD
-                          Hide the event type from your page, so it can only be booked through it&apos;s URL.
-=======
                           Hide the event type from your page, so it can only be booked through its URL.
->>>>>>> c13e067f
                         </p>
                       </div>
                     </div>
                   </div>
-<<<<<<< HEAD
                   <hr className="my-4" />
                   <div>
                     <h3 className="mb-2">How do you want to offer your availability for this event type?</h3>
@@ -725,14 +544,6 @@
                       </button>
                     </div>
                   </div>
-=======
-                  <button type="submit" className="btn btn-primary">
-                    Update
-                  </button>
-                  <Link href="/availability">
-                    <a className="ml-2 btn btn-white">Cancel</a>
-                  </Link>
->>>>>>> c13e067f
                 </form>
               </div>
             </div>
@@ -825,7 +636,6 @@
                 <div className="sm:flex sm:items-start mb-4">
                   <div className="mx-auto flex-shrink-0 flex items-center justify-center h-12 w-12 rounded-full bg-blue-100 sm:mx-0 sm:h-10 sm:w-10">
                     <PlusIcon className="h-6 w-6 text-blue-600" />
-<<<<<<< HEAD
                   </div>
                   <div className="mt-3 text-center sm:mt-0 sm:ml-4 sm:text-left">
                     <h3 className="text-lg leading-6 font-medium text-gray-900" id="modal-title">
@@ -853,35 +663,6 @@
                       onChange={setSelectedInputOption}
                     />
                   </div>
-=======
-                  </div>
-                  <div className="mt-3 text-center sm:mt-0 sm:ml-4 sm:text-left">
-                    <h3 className="text-lg leading-6 font-medium text-gray-900" id="modal-title">
-                      Add new custom input field
-                    </h3>
-                    <div>
-                      <p className="text-sm text-gray-400">
-                        This input will be shown when booking this event
-                      </p>
-                    </div>
-                  </div>
-                </div>
-                <form onSubmit={updateCustom}>
-                  <div className="mb-2">
-                    <label htmlFor="type" className="block text-sm font-medium text-gray-700">
-                      Input type
-                    </label>
-                    <Select
-                      name="type"
-                      defaultValue={selectedInputOption}
-                      options={inputOptions}
-                      isSearchable="false"
-                      required
-                      className="mb-2 flex-1 block w-full focus:ring-blue-500 focus:border-blue-500 min-w-0 rounded-none rounded-r-md sm:text-sm border-gray-300 mt-1"
-                      onChange={setSelectedInputOption}
-                    />
-                  </div>
->>>>>>> c13e067f
                   <div className="mb-2">
                     <label htmlFor="label" className="block text-sm font-medium text-gray-700">
                       Label
@@ -893,10 +674,7 @@
                         id="label"
                         required
                         className="shadow-sm focus:ring-blue-500 focus:border-blue-500 block w-full sm:text-sm border-gray-300 rounded-md"
-<<<<<<< HEAD
-=======
                         defaultValue={selectedCustomInput?.label}
->>>>>>> c13e067f
                       />
                     </div>
                   </div>
@@ -906,22 +684,13 @@
                       name="required"
                       type="checkbox"
                       className="focus:ring-blue-500 h-4 w-4 text-blue-600 border-gray-300 rounded mr-2"
-<<<<<<< HEAD
-                      defaultChecked={true}
-=======
                       defaultChecked={selectedCustomInput?.required ?? true}
->>>>>>> c13e067f
                     />
                     <label htmlFor="required" className="block text-sm font-medium text-gray-700">
                       Is required
                     </label>
                   </div>
-
-<<<<<<< HEAD
-=======
                   <input type="hidden" name="id" id="id" value={selectedCustomInput?.id} />
-
->>>>>>> c13e067f
                   <div className="mt-5 sm:mt-4 sm:flex sm:flex-row-reverse">
                     <button type="submit" className="btn btn-primary">
                       Save
@@ -947,11 +716,7 @@
       return o;
     }
   } catch (e) {
-<<<<<<< HEAD
-    // no longer empty
-=======
     console.log("Invalid JSON:", e);
->>>>>>> c13e067f
   }
   return false;
 };
@@ -961,17 +726,12 @@
   if (!session) {
     return { redirect: { permanent: false, destination: "/auth/login" } };
   }
-<<<<<<< HEAD
-
-=======
->>>>>>> c13e067f
   const user = await prisma.user.findFirst({
     where: {
       email: session.user.email,
     },
     select: {
       username: true,
-<<<<<<< HEAD
       timeZone: true,
       startTime: true,
       endTime: true,
@@ -994,8 +754,6 @@
       eventName: true,
       availability: true,
       customInputs: true,
-=======
->>>>>>> c13e067f
     },
   });
 
@@ -1032,10 +790,7 @@
   const locationOptions: OptionBase[] = [
     { value: LocationType.InPerson, label: "In-person meeting" },
     { value: LocationType.Phone, label: "Phone call" },
-<<<<<<< HEAD
-=======
     { value: LocationType.Zoom, label: "Zoom Video" },
->>>>>>> c13e067f
   ];
 
   const hasGoogleCalendarIntegration = integrations.find(
@@ -1053,7 +808,6 @@
     // Assuming it's Microsoft Teams.
   }
 
-<<<<<<< HEAD
   if (!eventType) {
     return {
       notFound: true,
@@ -1068,38 +822,17 @@
   const schedules = getAvailability(eventType) ||
     getAvailability(user) || [
       {
-        days: [1, 2, 3, 4, 5, 6, 7],
+        days: [0, 1, 2, 3, 4, 5, 6],
         startTime: user.startTime,
         length: user.endTime >= 1440 ? 1439 : user.endTime,
       },
     ];
-=======
-  const eventType = await prisma.eventType.findUnique({
-    where: {
-      id: parseInt(context.query.type),
-    },
-    select: {
-      id: true,
-      title: true,
-      slug: true,
-      description: true,
-      length: true,
-      hidden: true,
-      locations: true,
-      eventName: true,
-      customInputs: true,
-    },
-  });
->>>>>>> c13e067f
 
   return {
     props: {
       user,
       eventType,
-<<<<<<< HEAD
       schedules,
-=======
->>>>>>> c13e067f
       locationOptions,
     },
   };
